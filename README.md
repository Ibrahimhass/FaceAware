# FaceAware

<img src="https://raw.githubusercontent.com/BeauNouvelle/FaceAware/master/Images/avatarExample.png" width=50%>

Sometimes the aspect ratios of images we need to work with don't quite fit within the confines of our UIImageViews.

In most cases we can use AspectFill to fit the image to the bounds of a UIImageView without stretching or leaving whitespace, however when it comes to photos of people, it's quite often to have the faces cropped out if they're not perfectly centered.

This is where FaceAware comes in.
It will analyse an image either through `UIImageView`'s `image` property, or one you set using one of the built in functions and focus in on any faces it can find within.

The most common use for FaceAware is with avatars. 

With FaceAware your users will no longer have to crop and adjust their profile pictures.

<img src="https://raw.githubusercontent.com/BeauNouvelle/FaceAware/master/Images/largeExample.jpg" width=50%>

Based on these two older projects:

* [BetterFace-Swift](https://github.com/croath/UIImageView-BetterFace-Swift)
* [FaceAwareFill](https://github.com/Julioacarrettoni/UIImageView_FaceAwareFill)

Both of which don't seem to be maintained anymore.

## Requirements ##
* Swift 5.1
* iOS 8.0+
* Xcode 11

## Installation ##
#### Manual ####
Simply drag `UIImageView+FaceAware.swift` into your project. 

#### Carthage ####
- Add `github "BeauNouvelle/FaceAware"` to your `Cartfile`

More information on installing and setting up Carthage can be found here:
https://github.com/Carthage/Carthage

#### Cocoapods ####
- Add `pod 'FaceAware'` to your pod file.
- Add `import FaceAware` to the top of your files where you wish to use it.

<<<<<<< HEAD
> Cocoapod support is not supported for newer versions (2.0+) as I'm no longer able to push the podspec to trunk.

## Useage ##
=======
## Usage ##
>>>>>>> 87fd4c7c
There are a few ways to get your image views focussing in on faces within images.

#### Interface Builder ####
This is the easiest method and doesn't require writing any code.
The extension makes use of `@IBDesignable` and `@IBInspectable` so you can turn on focusOnFaces from within IB. However you won't actually see the extension working until you run your project.

<img src="https://raw.githubusercontent.com/BeauNouvelle/FaceAware/master/Images/inspectable.png" width=40%>

#### Code ####
You can set `focusOnFaces` to `true`.

```swift
someImageView.focusOnFaces = true
```
Be sure to set this *after* setting your image. If no image is present when this is called, there will be no faces to focus on.

------

Alternatively you can use:

```swift
someImageView.set(image: myImage, focusOnFaces: true)
```
Which elimates the worry of not having an image previously set.

------

You can also recieve a callback for when face detection and any image adjustments have been completed by passing in a closure to the `didFocusOnFaces` property.

```swift
someImageView.didFocusOnFaces = {
     print("Did finish focussing")
}
```

#### Debugging ####
FaceAware now features a debug mode which draws red squares around any detected faces within an image. To enable you can set the `debug` property to true.

```swift
someImageView.debug = true
```

You can also set this flag within interface builder.


## More help? Questions? ##
Reach out to me on Twitter [@beaunouvelle](https://twitter.com/BeauNouvelle)
Also, if you're using this in your project and you like it, please let me know so I can continue working on it!

## Future Plans ##
- [ ] Add an option to only focus on largest/closest face in photo.<|MERGE_RESOLUTION|>--- conflicted
+++ resolved
@@ -41,13 +41,9 @@
 - Add `pod 'FaceAware'` to your pod file.
 - Add `import FaceAware` to the top of your files where you wish to use it.
 
-<<<<<<< HEAD
 > Cocoapod support is not supported for newer versions (2.0+) as I'm no longer able to push the podspec to trunk.
 
-## Useage ##
-=======
 ## Usage ##
->>>>>>> 87fd4c7c
 There are a few ways to get your image views focussing in on faces within images.
 
 #### Interface Builder ####
