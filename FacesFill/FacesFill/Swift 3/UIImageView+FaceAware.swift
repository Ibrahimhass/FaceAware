--- conflicted
+++ resolved
@@ -16,13 +16,8 @@
     }
     
     public func setImageAndFocusOnFaces(image: UIImage?) {
-<<<<<<< HEAD
-        DispatchQueue.global(attributes: .qosDefault).async {
-            guard let image = image else {
-=======
         DispatchQueue.global(qos: .default).async {
             if image == nil {
->>>>>>> 228cf0a9
                 return
             }
             
